--- conflicted
+++ resolved
@@ -899,7 +899,6 @@
             f"mem usage={self.weight_load_mem_usage:.2f} GB."
         )
 
-<<<<<<< HEAD
         # Pre-expand RoPE cache before CUDA Graph capture
         reserve_rope_cache_for_long_sequences(
             self.model,
@@ -920,7 +919,7 @@
             raise ValueError(
                 f"TP rank {self.tp_rank} could finish the model loading, but there are other ranks that didn't finish loading. It is likely due to unexpected failures (e.g., OOM) or a slow node."
             ) from None
-=======
+
         if self.server_args.elastic_ep_backend == "mooncake":
             # Mooncake does not support `monitored_barrier`
             dist.barrier(group=get_tp_group().cpu_group)
@@ -938,7 +937,6 @@
                 raise ValueError(
                     f"TP rank {self.tp_rank} could finish the model loading, but there are other ranks that didn't finish loading. It is likely due to unexpected failures (e.g., OOM) or a slow node."
                 ) from None
->>>>>>> b288f4f4
 
     def update_expert_location(
         self,
