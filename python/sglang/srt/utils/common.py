--- conflicted
+++ resolved
@@ -3633,10 +3633,6 @@
     return decorator
 
 
-<<<<<<< HEAD
-    return decorator
-
-
 def reserve_rope_cache_for_long_sequences(
     model, server_args, model_config, logger=None
 ):
@@ -3690,7 +3686,8 @@
                 reserve_rope_cache_recursive(child)
 
     reserve_rope_cache_recursive(model)
-=======
+
+
 # Copy from: https://github.com/deepseek-ai/DeepGEMM/blob/main/deep_gemm/utils.py
 def calc_diff(x, y):
     x, y = x.double(), y.double()
@@ -3716,5 +3713,4 @@
         count = getattr(obj, counter_name, 0)
         if count % log_interval == 0:
             logger.warning(message)
-        setattr(obj, counter_name, count + 1)
->>>>>>> 9ea19533
+        setattr(obj, counter_name, count + 1)